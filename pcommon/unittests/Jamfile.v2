#-*- mode: jam; jam-indent-size: 2; tab-width: 2; indent-tabs-mode: nil; -*-
#------------------------------------------------------------------------------
# FILE         :  Jamfile.v2
# COPYRIGHT    :  Yakov Markovitch, 2006-2014. All rights reserved.
#
# DESCRIPTION  :  Jamfile for building PCommon tests
#
# PROGRAMMED BY:  Yakov Markovitch
# CREATION DATE:  2 Nov 2006
#------------------------------------------------------------------------------
project
  : requirements

  <library>$(PROJROOT)//pcommon
  <library>$(PROJROOT)//cppunit
  <library>$(PROJROOT)//crypto
  <library>$(PROJROOT)//zlib

  <include>$(VENDOR_PREFIX)/include

  : default-build debug <link>static <threading>multi
  ;

# Check for --build=EXE and/or --run=TEST and/or --compile=SOURCE command-line options;
# if there are, build or build/run requested ad-hoc tests instead of unittests listed
# below.
if ! [ adhoc-targets ]
{
  #
  # Unit tests
  #

  # Test cfgparser first, to ensure diagnostics log configuration is functioning properly
  unittest unittest_cfgparser ;

  # Test test the most basic functionality used throughout the library
  unittest unittest_metafunction ;
  unittest unittest_utils ;

  # Test the library
  #
  unittest unittest_algorithms ;
  unittest unittest_immutablestr ;
  unittest unittest_smartptr ;
  unittest unittest_strshims ;
  unittest unittest_strslice ;
  unittest unittest_omanip ;

  #unittest unittest_strunicode ;

  compile unittest_atomic_compile.cpp ;
  compile-fail unittest_hashclosed_compfail.cpp ;

  unittest unittest_cacher ;
  unittest unittest_crypthash ;
  unittest unittest_exec ;
  unittest unittest_file_lock ;
  unittest unittest_hashclosed ;
  unittest unittest_inclist ;
  unittest unittest_indicator_observer ;
  unittest unittest_integer ;
  unittest unittest_iostream ;
  unittest unittest_iterator ;
  #unittest unittest_keyedmutex ;
  #unittest unittest_keyedset ;
<<<<<<< HEAD
  unittest unittest_lanes ;
  unittest unittest_mmap ;
=======
  #unittest unittest_mmap ;
>>>>>>> 3e693ac5
  unittest unittest_mxmutex ;
  unittest unittest_rawstream ;
  unittest unittest_regex ;
  unittest unittest_safeformat ;
  unittest unittest_simplematrix ;
  unittest unittest_strnum ;
  unittest unittest_strsubst ;
  unittest unittest_sync ;
  unittest unittest_sys ;
  unittest unittest_textio ;
  unittest unittest_timespec ;
  unittest unittest_uri ;
  unittest unittest_uuid ;
  unittest unittest_zstream ;

  # pcomn::journal
  unittest unittest_journal_files ;
  unittest unittest_journal ;

  if [ os.name ] != NT
  {
    unittest unittest_filesys ;
    unittest unittest_synccomplex ;
  }
  #if [ os.name ] = LINUX
  #{
  #  unittest unittest_xattr ;
  #}
}<|MERGE_RESOLUTION|>--- conflicted
+++ resolved
@@ -63,12 +63,7 @@
   unittest unittest_iterator ;
   #unittest unittest_keyedmutex ;
   #unittest unittest_keyedset ;
-<<<<<<< HEAD
-  unittest unittest_lanes ;
   unittest unittest_mmap ;
-=======
-  #unittest unittest_mmap ;
->>>>>>> 3e693ac5
   unittest unittest_mxmutex ;
   unittest unittest_rawstream ;
   unittest unittest_regex ;
